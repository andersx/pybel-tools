# -*- coding: utf-8 -*-

"""
This module contains all of the services necessary through the PyBEL API Definition, backed by a network
dictionary
"""

import logging

import networkx as nx

from pybel import from_bytes, BELGraph
from pybel.constants import *
from pybel.manager.cache import build_manager
from pybel.manager.models import Network
from pybel.utils import hash_tuple
from .base_service import PybelService
from ..mutation import add_canonical_names, left_merge
from ..selection import get_filtered_subgraph
from ..utils import citation_to_tuple

log = logging.getLogger(__name__)


def _node_to_identifier(node, graph):
    return hash_tuple(graph.nodes[node])


class DictionaryService(PybelService):
    """The dictionary service contains functions that implement the PyBEL API with a in-memory backend using 
    dictionaries.
    """

    def __init__(self, connection=None):
        """
        :param connection: The database connection string. Default location described in
                           :code:`pybel.manager.cache.BaseCacheManager`
        :type connection: str
        """
        super(DictionaryService, self).__init__()

        #: dictionary of {int id: BELGraph graph}
        self.networks = {}

        #: dictionary of {tuple node: int id}
        self.node_nid = {}

        #: dictionary of {int id: tuple node}
        self.nid_node = {}

        self.full_network = BELGraph()
        self.full_network_loaded = False

        self.manager = build_manager(connection=connection)

    def _validate_network_id(self, network_id):
        if network_id not in self.networks:
            raise ValueError()

    def _build_edge_json(self, graph, u, v, d):
        """

        :param graph:
        :type graph: pybel.BELGraph
        :param u:
        :param v:
        :param d:
        :return:
        """
        return {
            'source': graph.node[u] + {'id': self.node_nid[u]},
            'target': graph.node[v] + {'id': self.node_nid[v]},
            'data': d
        }

    def add_network(self, network_id, graph):
        """Adds a network to the module-level cache

        :param network_id: The ID (from the database) to use
        :type network_id: int
        :param graph: A BEL Graph
        :type graph: pybel.BELGraph
        """
        if network_id in self.networks:
            return

        add_canonical_names(graph)

        self.networks[network_id] = graph
        self.update_node_indexes(graph)

    def load_networks(self, check_version=True):
        """This function needs to get all networks from the graph cache manager and make a dictionary

        :param check_version: Should the version of the BELGraphs be checked from the database? Defaults to :code`True`.
        :type check_version: bool
        """
        for nid, blob in self.manager.session.query(Network.id, Network.blob).all():
            graph = from_bytes(blob, check_version=check_version)
            self.add_network(nid, graph)
            log.info('loaded network: [%s] %s ', nid, graph.document.get(METADATA_NAME, 'UNNAMED'))

    def update_node_indexes(self, graph):
        """Updates identifiers for nodes based on addition order

        :param graph: A BEL Graph
        :type graph: pybel.BELGraph
        """
        for node in graph.nodes_iter():
            if node in self.node_nid:
                continue

            self.node_nid[node] = len(self.node_nid)
            self.nid_node[self.node_nid[node]] = node

    # Graph mutation functions

    def relabel_nodes_to_identifiers(self, graph):
        """Relabels all nodes by their identifiers, in place. This function is a thin wrapper around
        :code:`relabel.relabel_nodes` with the module level variable :code:`node_id` used as the mapping.

        :param graph: A BEL Graph
        :type graph: pybel.BELGraph
        """
        mapping = {k: v for k, v in self.node_nid.items() if k in graph}
        nx.relabel.relabel_nodes(graph, mapping, copy=False)

    # Graph selection functions

    def get_network_ids(self):
        """Returns a list of all network IDs

        :rtype: list of int
        """
        return list(self.networks)

    def get_network_by_id(self, network_id):
        """Gets a network by its ID

        :param network_id: The internal ID of the network to get
        :type network_id: int
        :return: A BEL Graph
        :rtype: BELGraph
        """
        return self.networks[network_id]

    def get_super_network(self, force=False):
        """Gets all networks and merges them together. Caches in self.full_network.

        :return: A BEL Graph
        :rtype: pybel.BELGraph
        """

        if not force and self.full_network_loaded:
            return self.full_network

        self.full_network = BELGraph()

        for network_id in self.get_network_ids():
            left_merge(self.full_network, self.get_network_by_id(network_id))

        log.info('Loaded super network')
        self.full_network_loaded = True

        return self.full_network

    def get_node_by_id(self, node_id):
        """Returns the node tuple based on the node id

        :param node_id: The node's id
        :type node_id: int or str
        :return: the node tuple
        :rtype: tuple
        """
        if isinstance(node_id, str):
            return self.nid_node[int(node_id)]
        elif isinstance(node_id, int):
            return self.nid_node[node_id]
<<<<<<< HEAD
        raise TypeError('{} is wrong type'.format(node_id))
=======
        else:
            raise TypeError('{} is wrong type'.format(node_id))
>>>>>>> b9c756be

    def get_namespaces_in_network(self, network_id):
        """Returns the namespaces in a given network

        :param network_id: The internal ID of the network to get
        :type network_id: int
        :return:
        """
        return list(self.get_network_by_id(network_id).namespace_url.values())

    def get_annotations_in_network(self, network_id):
        return list(self.get_network_by_id(network_id).annotation_url.values())

    def get_citations_in_network(self, network_id):
        g = self.get_network_by_id(network_id)
        citations = set(data[CITATION] for _, _, data in g.edges_iter(data=True))
        return list(sorted(citations, key=citation_to_tuple))

    def get_edges_in_network(self, network_id):
        g = self.get_network_by_id(network_id)
        return list(self._build_edge_json(*x) for x in g.edges_iter(data=True))

    def get_incident_edges(self, network_id, node_id):
        graph = self.get_network_by_id(network_id)
        node = self.get_node_by_id(node_id)

        successors = list(self._build_edge_json(graph, u, v, d) for u, v, d in graph.out_edges_iter(node, data=True))
        predecessors = list(self._build_edge_json(graph, u, v, d) for u, v, d in graph.in_edges_iter(node, data=True))

        return successors + predecessors

    def _query_helper(self, original_graph, expand_nodes=None, remove_nodes=None, **annotations):
        result = get_filtered_subgraph(original_graph, expand_nodes=expand_nodes, remove_nodes=remove_nodes,
                                       **annotations)
        add_canonical_names(result)
        self.relabel_nodes_to_identifiers(result)
        return result

    def query_all_builder(self, expand_nodes=None, remove_nodes=None, **annotations):
        original_graph = self.get_super_network()
        return self._query_helper(original_graph, expand_nodes, remove_nodes, **annotations)

    def query_filtered_builder(self, network_id, expand_nodes=None, remove_nodes=None, **annotations):
        """Filters a dictionary from the module level cache.

        1. Thin wrapper around :code:`pybel_tools.selection.filter_graph`:
            1. Filter edges by annotations
            2. Add nodes
            3. Remove nodes
        2. Add canonical names
        3. Relabel nodes to identifiers

        :param network_id: The identifier of the network in the database
        :type network_id: int
        :param expand_nodes: Add the neighborhoods around all of these nodes
        :type expand_nodes: list
        :param remove_nodes: Remove these nodes and all of their in/out edges
        :type remove_nodes: list
        :param annotations: Annotation filters (match all with :code:`pybel.utils.subdict_matches`)
        :type annotations: dict
        :return: A BEL Graph
        :rtype: BELGraph
        """
        log.debug('Requested: %s', {
            'network_id': network_id,
            'expand': expand_nodes,
            'delete': remove_nodes,
            'annotations': annotations
        })
        original_graph = self.get_network_by_id(network_id)
        return self._query_helper(original_graph, expand_nodes, remove_nodes, **annotations)

    def get_edges(self, u, v, both_ways=True):
        """Gets the data dictionaries of all edges between the given nodes"""
        if u not in self.get_super_network() or v not in self.full_network:
            raise ValueError('Network doesnt have node')

        result = []

        if u in self.full_network.edge and v in self.full_network.edge[u]:
            result.extend(self.full_network.edge[u][v].values())

        if both_ways and v in self.full_network.edge and u in self.full_network.edge[v]:
            result.extend(self.full_network.edge[v][u].values())

        return result<|MERGE_RESOLUTION|>--- conflicted
+++ resolved
@@ -176,12 +176,8 @@
             return self.nid_node[int(node_id)]
         elif isinstance(node_id, int):
             return self.nid_node[node_id]
-<<<<<<< HEAD
+
         raise TypeError('{} is wrong type'.format(node_id))
-=======
-        else:
-            raise TypeError('{} is wrong type'.format(node_id))
->>>>>>> b9c756be
 
     def get_namespaces_in_network(self, network_id):
         """Returns the namespaces in a given network
